import com.github.spotbugs.snom.Confidence
import com.github.spotbugs.snom.Effort
import com.github.spotbugs.snom.SpotBugsExtension
import com.github.spotbugs.snom.SpotBugsTask
import info.solidsoft.gradle.pitest.PitestPluginExtension
import net.ltgt.gradle.errorprone.ErrorProneOptions
import net.ltgt.gradle.errorprone.errorprone
import org.gradle.api.JavaVersion
import org.gradle.api.artifacts.VersionCatalog
import org.gradle.api.artifacts.VersionCatalogsExtension
import org.gradle.api.plugins.JavaPluginExtension
import org.gradle.api.plugins.quality.CheckstyleExtension
import org.gradle.api.plugins.quality.Pmd
import org.gradle.api.plugins.quality.PmdExtension
import org.gradle.api.tasks.compile.JavaCompile
import org.gradle.api.tasks.testing.Test
import org.gradle.kotlin.dsl.getByType
import org.gradle.language.base.plugins.LifecycleBasePlugin
import org.gradle.testing.jacoco.plugins.JacocoPluginExtension
import org.gradle.testing.jacoco.tasks.JacocoCoverageVerification
import org.gradle.testing.jacoco.tasks.JacocoReport
import org.gradle.testing.jacoco.plugins.JacocoTaskExtension

plugins {
    base
    jacoco
    alias(libs.plugins.spotless)
    alias(libs.plugins.spotbugs) apply false
    alias(libs.plugins.errorprone) apply false
    alias(libs.plugins.pitest) apply false
}

jacoco {
    toolVersion = "0.8.11"
}

val libsCatalog = extensions.getByType<VersionCatalogsExtension>().named("libs")
val errorProneEnabled = providers.gradleProperty("errorproneEnabled").map(String::toBoolean).getOrElse(false)
fun VersionCatalog.library(alias: String) = findLibrary(alias).orElseThrow()
fun VersionCatalog.version(alias: String) = findVersion(alias).orElseThrow().requiredVersion

group = "io.openauth.sim"
version = "0.1.0-SNAPSHOT"

repositories {
    mavenCentral()
}

dependencyLocking {
    lockAllConfigurations()
}

spotless {
    format("misc") {
        target("*.md", "*.yml", "*.yaml", "*.json", "*.gitignore")
        trimTrailingWhitespace()
        indentWithSpaces()
        endWithNewline()
    }
    kotlinGradle {
        target("**/*.gradle.kts", "**/*.kts")
        trimTrailingWhitespace()
        indentWithSpaces()
        endWithNewline()
    }
    java {
        target("**/src/**/*.java")
        googleJavaFormat(libsCatalog.version("googleJavaFormat"))
        trimTrailingWhitespace()
        indentWithSpaces()
        endWithNewline()
    }
}

val pitTargets = mapOf(
    ":core-ocra" to listOf("io.openauth.sim.core.credentials.ocra.*")
)

val pitSkip = providers.gradleProperty("pit.skip").map(String::toBoolean).getOrElse(false)

subprojects {
    apply(plugin = "java")
    apply(plugin = "jacoco")
    apply(plugin = "checkstyle")
    pluginManager.apply("com.github.spotbugs")
    pluginManager.apply("net.ltgt.errorprone")
    apply(plugin = "pmd")

    repositories {
        mavenCentral()
    }

    dependencyLocking {
        lockAllConfigurations()
    }

    val junitVersion = libsCatalog.version("junit")
    val junitPlatformVersion = libsCatalog.version("junitPlatform")

    extensions.configure<JavaPluginExtension> {
        sourceCompatibility = JavaVersion.VERSION_17
        targetCompatibility = JavaVersion.VERSION_17
    }

    extensions.configure<JacocoPluginExtension> {
        toolVersion = "0.8.11"
    }

    extensions.configure<CheckstyleExtension> {
        toolVersion = libsCatalog.version("checkstyle")
        configDirectory.set(rootProject.layout.projectDirectory.dir("config/checkstyle"))
        configProperties = mapOf("basedir" to rootProject.projectDir.path)
    }

    extensions.configure<PmdExtension> {
        toolVersion = libsCatalog.version("pmd")
        isConsoleOutput = true
        ruleSets = emptyList()
        ruleSetFiles = files(rootProject.file("config/pmd/ruleset.xml"))
    }

    tasks.withType<Test>().configureEach {
        extensions.configure(JacocoTaskExtension::class) {
            val updated = (excludes ?: mutableListOf()).toMutableList()
            if ("com/gargoylesoftware/**" !in updated) {
                updated += "com/gargoylesoftware/**"
            }
            excludes = updated
        }
    }

    tasks.withType<Pmd>().configureEach {
        reports {
            xml.required.set(true)
            html.required.set(false)
        }
    }

    extensions.configure<SpotBugsExtension> {
        effort.set(Effort.MAX)
        reportLevel.set(Confidence.LOW)
        includeFilter.set(rootProject.layout.projectDirectory.file("config/spotbugs/dead-state-include.xml"))
    }

    tasks.withType<SpotBugsTask>().configureEach {
        extraArgs.add("-longBugCodes")
    }

    configurations.configureEach {
        resolutionStrategy.failOnVersionConflict()
        resolutionStrategy.force(
            "com.google.guava:guava:33.4.0-jre",
            "com.google.errorprone:error_prone_annotations:${libsCatalog.version("errorprone")}",
            "org.checkerframework:checker-qual:3.43.0",
<<<<<<< HEAD
            "org.codehaus.plexus:plexus-utils:4.0.2",
            "org.apache.commons:commons-lang3:3.17.0",
=======
            "org.codehaus.plexus:plexus-utils:3.5.1",
            "org.apache.commons:commons-lang3:3.19.0",
>>>>>>> a0ad335e
            "org.apache.httpcomponents:httpcore:4.4.16",
            "org.slf4j:slf4j-api:2.0.13",
            "commons-codec:commons-codec:1.19.0",
            "com.google.googlejavaformat:google-java-format:${libsCatalog.version("googleJavaFormat")}",
            "com.github.ben-manes.caffeine:caffeine:${libsCatalog.version("caffeine")}",
            "org.junit.jupiter:junit-jupiter:$junitVersion",
            "org.junit.jupiter:junit-jupiter-api:$junitVersion",
            "org.junit.jupiter:junit-jupiter-params:$junitVersion",
            "org.junit.jupiter:junit-jupiter-engine:$junitVersion",
            "org.junit.platform:junit-platform-commons:$junitPlatformVersion",
            "org.junit.platform:junit-platform-engine:$junitPlatformVersion",
            "org.junit.platform:junit-platform-launcher:$junitPlatformVersion",
            "io.micrometer:micrometer-observation:1.13.4",
            "io.micrometer:micrometer-commons:1.13.4",
            "net.bytebuddy:byte-buddy:1.17.7",
            "net.bytebuddy:byte-buddy-agent:1.17.7",
            "org.hamcrest:hamcrest:2.2",
            "org.jspecify:jspecify:1.0.0",
            "net.minidev:json-smart:2.5.1"
        )
    }

    dependencies {
        add("testImplementation", platform(libsCatalog.library("junit-bom")))
        add("testImplementation", libsCatalog.library("junit-jupiter"))
        add("testImplementation", libsCatalog.library("mockito-core"))
        add("testImplementation", libsCatalog.library("archunit-junit5"))
        add("compileOnly", libsCatalog.library("spotbugs-annotations"))
        add("testRuntimeOnly", "org.junit.platform:junit-platform-launcher")
        add("errorprone", libsCatalog.library("errorprone-core"))
    }

    tasks.withType<JavaCompile>().configureEach {
        options.release.set(17)
        options.compilerArgs.add("-Xlint:all")
        val errorProneOptions: ErrorProneOptions = options.errorprone
        errorProneOptions.isEnabled.set(errorProneEnabled)
        errorProneOptions.disableWarningsInGeneratedCode.set(true)
        errorProneOptions.allErrorsAsWarnings.set(false)
        if (errorProneEnabled) {
            errorProneOptions.errorproneArgs.set(listOf("--should-stop=ifError=FLOW"))
        } else {
            errorProneOptions.errorproneArgs.set(emptyList())
        }
    }

    tasks.withType<Test>().configureEach {
        useJUnitPlatform()
        jvmArgs("-XX:+UseContainerSupport")
        testLogging {
            events("failed", "skipped")
            showStandardStreams = false
        }
    }

    tasks.withType<JacocoReport>().configureEach {
        reports {
            xml.required.set(true)
            html.required.set(true)
        }
    }

    pitTargets[project.path]?.let { targetPackages ->
        pluginManager.apply("info.solidsoft.pitest")

        extensions.configure<PitestPluginExtension> {
            pitestVersion.set("1.15.0")
            threads.set(4)
            outputFormats.set(listOf("XML", "HTML"))
            timestampedReports.set(false)
            junit5PluginVersion.set("1.2.0")

            targetClasses.set(targetPackages)
            targetTests.set(listOf("io.openauth.sim.*"))
            if (project.path == ":core") {
                excludedClasses.set(
                    listOf(
                        "io.openauth.sim.core.credentials.ocra.OcraChallengeFormat",
                        "io.openauth.sim.core.credentials.ocra.OcraCredentialFactory"
                    )
                )
            }
            mutationThreshold.set(85)
            failWhenNoMutations.set(true)
        }
    }
}

val architectureTest = tasks.register("architectureTest") {
    group = LifecycleBasePlugin.VERIFICATION_GROUP
    description = "Runs cross-module architecture checks"
    dependsOn(":core-architecture-tests:test")
}

val ocraModules =
    listOf(project(":core"), project(":core-ocra"), project(":application"), project(":cli"), project(":rest-api"))

val jacocoAggregatedReport = tasks.register<JacocoReport>("jacocoAggregatedReport") {
    group = LifecycleBasePlugin.VERIFICATION_GROUP
    description = "Generates aggregated Jacoco coverage across OCRA modules"

    val testTasks = ocraModules.map { module -> module.tasks.named("test") }
    val classTasks = ocraModules.map { module -> module.tasks.named("classes") }
    dependsOn(testTasks)
    dependsOn(classTasks)

    val executionFiles = ocraModules.map { module -> module.layout.buildDirectory.file("jacoco/test.exec") }
    executionData.setFrom(executionFiles)

    val sourceDirs = ocraModules.map { module -> module.layout.projectDirectory.dir("src/main/java") }
    val classTrees = ocraModules.map { module ->
        module.layout.buildDirectory.dir("classes/java/main").map { outputDir ->
            module.fileTree(outputDir) {
                include(
                    "io/openauth/sim/core/credentials/ocra/**",
                    "io/openauth/sim/cli/**",
                    "io/openauth/sim/rest/**"
                )
            }
        }
    }

    additionalSourceDirs.from(sourceDirs)
    sourceDirectories.from(sourceDirs)
    classDirectories.from(classTrees)

    reports {
        xml.required.set(true)
        xml.outputLocation.set(layout.buildDirectory.file("reports/jacoco/aggregated/jacocoAggregatedReport.xml"))
        html.required.set(true)
        html.outputLocation.set(layout.buildDirectory.dir("reports/jacoco/aggregated/html"))
        csv.required.set(false)
    }
}

val jacocoCoverageVerification = tasks.register<JacocoCoverageVerification>("jacocoCoverageVerification") {
    group = LifecycleBasePlugin.VERIFICATION_GROUP
    description = "Fails the build if aggregated OCRA coverage dips below thresholds"
    val classTasks = ocraModules.map { module -> module.tasks.named("classes") }
    dependsOn(jacocoAggregatedReport)
    dependsOn(classTasks)

    val executionFiles = ocraModules.map { module -> module.layout.buildDirectory.file("jacoco/test.exec") }
    executionData.setFrom(executionFiles)

    val sourceDirs = ocraModules.map { module -> module.layout.projectDirectory.dir("src/main/java") }
    val classTrees = ocraModules.map { module ->
        module.layout.buildDirectory.dir("classes/java/main").map { outputDir ->
            module.fileTree(outputDir) {
                include(
                    "io/openauth/sim/core/credentials/ocra/**",
                    "io/openauth/sim/cli/**",
                    "io/openauth/sim/rest/**"
                )
            }
        }
    }

    sourceDirectories.from(sourceDirs)
    classDirectories.from(classTrees)

    violationRules {
        rule {
            limit {
                counter = "LINE"
                value = "COVEREDRATIO"
                minimum = "0.70".toBigDecimal()
            }
            limit {
                counter = "BRANCH"
                value = "COVEREDRATIO"
                minimum = "0.70".toBigDecimal()
            }
        }
    }
}

val mutationTest = tasks.register("mutationTest") {
    group = LifecycleBasePlugin.VERIFICATION_GROUP
    description = "Runs PIT mutation tests across OCRA modules"
    if (pitSkip) {
        doFirst { logger.lifecycle("Skipping mutation tests (pit.skip=true)") }
    } else {
        dependsOn(pitTargets.keys.map { path -> project(path).tasks.named("pitest") })
    }
}

val reflectionScan = tasks.register("reflectionScan") {
    group = LifecycleBasePlugin.VERIFICATION_GROUP
    description = "Fails when reflection APIs are referenced in source sets"

    val moduleNames = listOf("core", "application", "cli", "rest-api", "ui")
    val projectDirectoryFile = layout.projectDirectory.asFile
    val tokenFile = projectDirectoryFile.resolve("config/reflection-tokens.txt")
    val moduleSrcDirs = moduleNames.map { moduleName -> projectDirectoryFile.resolve("$moduleName/src") }

    inputs.file(tokenFile)
    inputs.files(moduleSrcDirs)

    doLast {
        if (!tokenFile.exists()) {
            throw GradleException("Missing reflection token configuration file: ${tokenFile.path}")
        }

        val tokens = tokenFile.readLines()
            .map { it.trim() }
            .filter { it.isNotEmpty() && !it.startsWith("#") }

        if (tokens.isEmpty()) {
            logger.lifecycle("No reflection tokens configured; skipping scan")
            return@doLast
        }

        val offenders = mutableListOf<String>()

        moduleSrcDirs.forEach { srcDir ->
            if (!srcDir.exists()) {
                return@forEach
            }

            srcDir.walkTopDown()
                .filter { it.isFile && it.extension == "java" }
                .forEach { sourceFile ->
                    val content = sourceFile.readText()
                    tokens.forEach { token ->
                        if (content.contains(token)) {
                            offenders += "${sourceFile.path} -> $token"
                        }
                    }
                }
        }

        if (offenders.isNotEmpty()) {
            logger.error("Reflection usage detected:\n" + offenders.joinToString(System.lineSeparator()))
            throw GradleException("Reflection usage detected; see log for details")
        }
    }
}

val qualityGate = tasks.register("qualityGate") {
    group = LifecycleBasePlugin.VERIFICATION_GROUP
    description = "Runs the full quality automation gate"
    dependsOn("spotlessCheck", "check", reflectionScan)
}

tasks.named("check") {
    dependsOn(architectureTest, jacocoCoverageVerification)
}<|MERGE_RESOLUTION|>--- conflicted
+++ resolved
@@ -152,13 +152,8 @@
             "com.google.guava:guava:33.4.0-jre",
             "com.google.errorprone:error_prone_annotations:${libsCatalog.version("errorprone")}",
             "org.checkerframework:checker-qual:3.43.0",
-<<<<<<< HEAD
             "org.codehaus.plexus:plexus-utils:4.0.2",
-            "org.apache.commons:commons-lang3:3.17.0",
-=======
-            "org.codehaus.plexus:plexus-utils:3.5.1",
             "org.apache.commons:commons-lang3:3.19.0",
->>>>>>> a0ad335e
             "org.apache.httpcomponents:httpcore:4.4.16",
             "org.slf4j:slf4j-api:2.0.13",
             "commons-codec:commons-codec:1.19.0",
